from manim import *
from utils.util import *
from utils.utilcliparts import *
from utils.utilgeneral import *

DRAFT = True
prop1_str = r"1) We don't know its time complexity!"
prop2_str = r"2) It's insanely slow. "


class Intro(Scene):
    def construct(self):
        default()
        # This is a continuation of our previous video, you should watch that one first.
        # As many of you guessed by the date when we published our previous video, it was not completely honest. The fact that the video suggested that we solved one of the biggest open problems of computer science may also have been a clue.

        # But you know what? Apart from the video being heavily misleading, what we said there was actually true. Remember, we said that we have a concrete asymptotically optimal algorithm for factoring composite numbers.

        img_path = "img/program3x_placeholder.png" if DRAFT else "img/program3x.png"
        our_algo_img = ImageMobject(img_path).scale_to_fit_width(14.2)
        self.play(
            FadeIn(our_algo_img),
        )
        self.wait()

        badge_img = ImageMobject("img/badge_text_small.png").scale_to_fit_width(6)
        badge_group = Group(badge_img)

        badge_group.generate_target()
        badge_group.target.scale(0.85).align_to(our_algo_img, DR).shift(2.5 * DOWN)

        our_algo = Group(our_algo_img, badge_group)

        self.play(FadeIn(badge_group))
        self.wait()

        self.play(MoveToTarget(badge_group))
        self.wait()

        our_group = Group(our_algo_img, badge_group)
        self.play(our_group.animate.scale_to_fit_height(3).move_to(2 * UP))

        # statement_tex = Tex(r"Asymptotically optimal algorithm for factoring ").shift(
        #     3 * UP
        # )
        downarrow_tex = (
            Tex(r"$\Downarrow ?$").scale(2).next_to(our_group, DOWN, buff=0.5)
        )
        prices_img = [
            ImageMobject("img/turing.png").scale_to_fit_height(2.5),
            ImageMobject("img/fields.jpg").scale_to_fit_height(2.5),
            ImageMobject("img/abacus.png").scale_to_fit_height(2.5),
        ]
        prices_group = (
            Group(*prices_img)
            .arrange(RIGHT)
            .next_to(downarrow_tex, DOWN)
            .shift(0.1 * DOWN)
        )
        self.play(FadeIn(downarrow_tex))
        self.wait()
        self.play(Succession(*[FadeIn(price) for price in prices_group]))
        self.wait()

        # Before showing you our algorithm, let’s see how it can even be possible that we know such an algorithm and yet do not have Turing awards for finding out what the complexity of factoring is.
        # Well, the only possibility is that although we know the asymptotically optimal algorithm, we unfortunately don’t know what its time complexity is!
        our_group.generate_target()
        our_group.target.scale(0.8).to_edge(LEFT)
        statement2_tex = (
            Tex(prop1_str).next_to(our_group.target, RIGHT, buff=0.5).shift(1 * UP)
        )

        self.play(
            MoveToTarget(our_group),
            FadeOut(downarrow_tex),
            FadeOut(prices_group),
        )
        self.play(FadeIn(statement2_tex))
        self.wait()

        # But even if we don’t know the complexity of our algorithm, why not just run it on real instances? If we can solve the factoring problem really fast, it means we can break a huge part of today's cryptography and that sounds interesting even without the math proof that the algorithm works.

        mult_group = horrible_multiplication().scale(0.5).to_edge(DOWN)
        # TODO misto tohohle tam hodit screenshot z předchozího videa

        self.play(FadeIn(mult_group))
        self.wait()
        self.play(FadeOut(mult_group))
        self.wait()

        # The only possible conclusion: Our algorithm is insanely slow [sound effect] in practice.

        statement3_tex = (
            Tex(prop2_str)
            .next_to(statement2_tex, DOWN, buff=0.5)
            .align_to(statement2_tex, LEFT)
        )
        self.play(FadeIn(statement3_tex))
        self.wait()

        # self.play(
        #     Group(statement2_tex, statement3_tex).animate.to_edge(UP),
        # )
        line = Line(start=10 * LEFT, end=20 * RIGHT, color=GRAY).next_to(
            our_group, DOWN
        )
        self.play(FadeIn(line))
        self.wait()

        # This is totally possible according to the definition of asymptotic optimality.
        # In computer science, we are doing asymptotic statements all the time, like when we say that select sort has time complexity O(n^2), this big O simply hides some constant in front of the function, plus some lower order terms. [objeví se opravdová komplexita select sortu a u toho “actual complexity”]

        complexities = Group(
            CollapsibleAsymptotics(["", "n^2", "/2 + n/2"]),
            CollapsibleAsymptotics(["3", "n^2", " + 3n + 10"]),
            CollapsibleAsymptotics(["10", "n^2", "{} + 42"]),
            CollapsibleAsymptotics(["100000000000", "n^2", ""]),
        )
        eq_texs = []
        for i in range(len(complexities)):
            eq_texs.append(Tex(r"$=$"))

        table = (
            Group(
                *[o for l in zip(complexities, eq_texs, complexities.copy()) for o in l]
            )
            .arrange_in_grid(cols=3)
            .move_to(2 * DOWN)
        )

        for i in range(len(complexities)):
            table[3 * i + 2].generate_target()
            table[3 * i + 2].move_to(table[3 * i].get_center())
            table[3 * i + 2].target.shift(
                table[3 * i + 1].get_center()
                + 1.3 * RIGHT
                - table[3 * i + 2].target.immovable.get_center()
            )

        self.play(AnimationGroup(*map(FadeIn, complexities[0:3]), lag_ratio=1.5))
        self.wait()

        self.play(
            FadeIn(table[1]),
            FadeIn(table[3 + 1]),
            FadeIn(table[6 + 1]),
            MoveToTarget(table[2]),
            MoveToTarget(table[3 + 2]),
            MoveToTarget(table[6 + 2]),
        )
        self.wait()

        self.play(
            AnimationGroup(
                table[2].collapse(),
                table[3 + 2].collapse(),
                table[6 + 2].collapse(),
                lag_ratio=1.5,
            ),
        )
        self.wait()

        self.play(FadeIn(table[3 * 3]))
        self.wait()
        table[11].target.next_to(table[10], RIGHT)
        self.play(FadeIn(table[10]), MoveToTarget(table[11]))
        self.wait()
        self.play(table[11].collapse())
        self.play(
            table[11].new_tex.animate.shift(
                (table[8].new_tex.get_center()[0] - table[11].new_tex.get_center()[0])
                * RIGHT
            )
        )
        self.wait()

        self.play(
            *[
                FadeOut(o)
                for o in self.mobjects
                if o.get_center()[1] < line.get_center()[1]
            ]
        )

        self.wait(3)

        # select_tex = (
        #     Tex("{{Asymptotic time complexity of select sort }}{{$= O(n^2)$. }}")
        #     .next_to(statement3_tex, DOWN, buff=1)
        #     .to_edge(LEFT)
        # )
        # select_tex2 = (
        #     Tex("{{Actual time complexity: }}{{$= n^2/2 + 3n + 10$. }}")
        #     .next_to(select_tex, DOWN, buff=0.5)
        #     .align_to(select_tex, LEFT)
        # )
        # select_tex2[1].next_to(select_tex[1], DOWN, buff=0.5).align_to(
        #     select_tex[1], LEFT
        # )

        # self.play(FadeIn(select_tex))
        # self.wait()

        # self.play(FadeIn(select_tex2))
        # self.wait()

        # # So all of these functions are O(n^2). [asi bych tam dal i n nebo něco takového protože později implicitně používáme že O není theta]

        # self.play(
        #     FadeOut(
        #         Group(
        #             select_tex[0],
        #             select_tex[1][0],
        #             select_tex[1][-1],
        #             select_tex2[0],
        #             select_tex2[1][0],
        #         )
        #     )
        # )
        # self.wait()

        # complexities = (
        #     Group(
        #         Tex(r"$n^2/2 + 3n + 10$"),
        #         Tex(r"$10n^2 + 42$"),
        #         Tex(r"$n/2$"),
        #         Tex(r"$100000000000n^2$"),
        #     )
        #     .arrange(DOWN)
        #     .move_to(3 * LEFT + 2 * DOWN)
        # )
        # brace = Brace(complexities, RIGHT, buff=1)
        # n2_tex = Tex(r"$O(n^2)$").next_to(brace, RIGHT, buff=1)

        # self.play(
        #     ReplacementTransform(select_tex[1][1:-1], n2_tex),
        #     ReplacementTransform(select_tex2[1][1:], complexities[0]),
        #     FadeIn(brace),
        # )

        # for i in range(1, len(complexities)):
        #     self.play(
        #         FadeIn(complexities[i]),
        #     )
        # self.wait()

        # # In particular, one million times n^2 is also O(n^2), although such an algorithm would be extremely slow in practice. So asymptotic complexity may sometimes be deceptive. It is an empirical fact that this does not usually happen, but you will soon see that our case is, well, very exceptional.

        # self.play(Circumscribe(complexities[-1], color=RED))
        # self.wait()

        # The constant factors in our algorithm are so tragically huge that it struggles to factor even 4 = 2x2. [ukázat, jak to pouštíme v terminálu pro čtyřku]

        # With these two points in mind, let’s now look at what our algorithm actually does.
        # [1) We don’t know the time complexity of the algorithm
        # 2) The algorithm is extremely slow]


class Polylog(Scene):
    def construct(self):
        default()
        authors = Tex(
            r"\textbf{Richard Hladík, Filip Hlásek, Václav Rozhoň, Václav Volhejn}",
            color=text_color,
            font_size=40,
        ).shift(3 * DOWN + 0 * LEFT)

        channel_name = Tex(r"polylog", color=text_color)
        channel_name.scale(4).shift(1 * UP)

        logo_solarized = (
            ImageMobject("img/logo-solarized.png")
            .scale(0.032)
            .move_to(2 * LEFT + 1 * UP + 0.5 * RIGHT)
        )
        Group(channel_name, logo_solarized).shift(2 * LEFT + 0.5 * UP)
        authors.scale(0.5).next_to(channel_name, DOWN)

        self.play(
            Write(authors),
            Write(channel_name),
            FadeIn(logo_solarized),
        )
        self.wait()

        levin_img = ImageMobject("img/levin.jpg").scale_to_fit_width(3).to_corner(DR)
        quote_txt = (
            Group(
                Tex(r"\textit{``Only math nerds would call $2^{500}$ finite. ''}"),
                Tex("Attributed to Leonid Levin").scale(0.7),
            )
            .arrange_in_grid(cols=1, cell_alignment=RIGHT)
            .next_to(levin_img, LEFT)
            .align_to(levin_img, DOWN)
        )

        self.play(FadeIn(levin_img), FadeIn(quote_txt))

        self.wait()
        self.play(*[FadeOut(o) for o in self.mobjects])
        self.wait()


class MonkeyTyping(Scene):
    def construct(self):
        default()
        # Explaining Levin’s search
        # Have you heard this joke that if you give a monkey a typewriter, after sufficiently many trials it writes the complete works of Shakespeare? But you know what? With enough time the monkey also writes all kinds of valid Python programs ([in the remaining cases, it writes Perl program). Now even though I don’t know whether there is an efficient algorithm for factoring composite numbers, if there is one, the monkey also writes its Python implementation, given enough time. And this will be the main idea behind our algorithm.
        # [naobrazku je simpanz ne monkey]

        # [Tady by to chtělo nějaké vtipné programy, nebo možná opice co píše hlavičku programu a tvrdí že vyřeší factoring nebo tak něco

        # undef $/;open(_,$0);/ \dx([\dA-F]*)/while(<_>);@&=split(//,$1);@/=@&;
        # $".=chr(hex(join("",splice(@&,0,2))))while(@&); eval$”;
        # TODO simpanzi nejsou opice

        # http://www.foo.be/docs/tpj/issues/vol3_2/tpj0302-0012.html
        # ]

        def perl_program(randomize=True):
            str = r"""undef $/;open(_,$0);/ \dx([\dA-F]*)/while(<_>);@&=split(//,$1);@/=@&;
$".=chr(hex(join("",splice(@&,0,2))))while(@&); eval$”;
($C,$_,@\)=(($a=$/[1]*4)*5+1, q| |x(0x20).q|\||.chr(32)x(0x10).q$*$.
chr(0x20)x(0x10).(pack("CC",124,10)), sub{s/.\|(\s*?)(\S)./\|$1 $2/},
sub{s/\|(\s*?).(\S)/ \|$1$2 /}, sub{$2.$1.$3},sub{$tt=(3*$tt+7)%$C},
sub{$1.$3.$2}); while ($_) {sselect $/, undef, $/, $C/1E3;(sysread(STDIN,
$k, 1),s/(.)(\*)(.)/(&{$\[(ord($k)-44&2)+2]})/e) if (select($a=chr(1),$/,$/,0));
print 0x75736520504F5349583B2024743D6E657720504F5349583A3A5465726D696F73
3B24742D3E676574617474722828303D3E2A5F3D5C2423292F32293B2024742D3E
365746C666C61672824742D3E6765746C666C6167267E284543484F7C4543484F4
7C4943414E4F4E29293B2024742D3E7365746363285654494D452C31293B24742D
E7365746174747228302C544353414E4F57293B24643D224352415348215C6E223B0A;
  ($p?(/.{70}\|$/):(/^\|/))||(&{$\[3]}<$/[0])?($p=!$p):&{$\[$p]}||die("$d");
  (&{$\[3]}<$/[1])&&(s/ \|$/\|/);(/\|.*\*.*\|$/)||die("$d");}
(by David Powell, Obfuscated Perl Contest) """
            if not randomize:
                return str.split("\n")
            return [
                "".join(random.sample(line, len(line))) for line in str.splitlines()
            ]

        def random_text(num_of_lines, line_length=30):
            from string import ascii_lowercase, ascii_uppercase, digits

            choices = ascii_lowercase + ascii_uppercase + digits + "              /.,"

            ret = []
            for _ in range(num_of_lines):
                ret.append("".join(random.choices(choices, k=line_length)))
            return ret

        texts = [
            random_text(5),
            random_text(4),
            random_text(6),
            random_text(5),
            r"""SONNET 1:
From fairest creatures we desire increase,
That thereby beauty’s rose might never die,
But as the riper should by time decease,
His tender heir might bear his memory;
But thou, contracted to thine own bright eyes,
Feed’st thy light’s flame with self-substantial fuel,
Making a famine where abundance lies,
Thyself thy foe, to thy sweet self too cruel.
Thou that art now the world’s fresh ornament
And only herald to the gaudy spring,
Within thine own bud buriest thy content,
And, tender churl, mak’st waste in niggarding.
Pity the world, or else this glutton be,
To eat world’s bananas, by the grave and thee.
            """.strip().split(
                "\n"
            ),
            random_text(5),
            random_text(4),
            random_text(6),
            """
for i in range(42):
    print(
        f"{i+1} bananas is better",
        "than {i} bananas."
    )
            """.strip().split(
                "\n"
            ),
            random_text(10, 50),
            perl_program(False),
            random_text(10, 50),
            random_text(5),
            random_text(4),
            """
# Absolutely amazing factoring algorithm

import antigravity
import delorean
import emoji
import this
import turtle

def factor(n):
    \"\"\" This incredible factoring function works as follows:


            """.split(
                "\n"
            ),
        ]

        chimp_img = (
            ImageMobject("img/chimp.jpg", z_index=100)
            .scale_to_fit_width(6)
            .to_corner(UR, buff=0.2)
        )
        self.play(FadeIn(chimp_img))
        self.wait()

        texts_group = Group()

        # TODO (high effort): make this appear as if written on a typewriter
        for i in range(len(texts)):
            text = texts[i]
            text_group = Paragraph(
                *text,
                z_index=0,
                font="monospace",
                line_spacing=1.2,
                font_size=0.7 * DEFAULT_FONT_SIZE,
            ).scale(0.5)
            texts_group.add(text_group)

        texts_group.arrange_in_grid(cols=1, cell_alignment=LEFT, buff=1).align_to(
            Dot().to_edge(DOWN), UP
        ).align_to(Dot().to_edge(LEFT), LEFT)

        self.add_sound("audio/typewriter/typewriter_long.mp3", time_offset=0)

        self.play(
            texts_group.animate.to_edge(DOWN, buff=0),
            run_time=40,
            rate_func=linear,
        )
        self.wait(3)


# Smaller values for faster preview
NUM_DOTS = 5
NUM_AROUND = 5
if not DRAFT:
    NUM_DOTS = 30
    NUM_AROUND = 15
STDIN = "4"
STDOUT = "2,2"
INFINITE_PROGRAM = """
while True:
    print("Are we there yet?")
""".strip()

FACTORING_EXAMPLE_PROGRAM = """
for a in range(2, n):
    b = n // a
    if a * b == n:
        return a, b
""".strip()


class ProgramsWithoutStepping(MovingCameraScene):
    def construct(self):
        default()
        # Instead of hiring monkeys, We are going to iterate over all strings in their lexicographical order, try to interpret each one of them as a program in Python, run it for the input number, and then check if by chance the program factored that number into prime factors.

        p = ProgramInvocationList(STDIN, STDOUT, 6.5 * LEFT + 3 * UP)
        self.play(
            AnimationGroup(
                *p.add_programs_around("a", "SyntaxError", 0, 10, show_stdin=False)[0],
                lag_ratio=0.1,
            )
        )
        for q in p:
            q.stdin.foo.move_to(q.stdin)
        self.wait(1)
        self.play(AnimationGroup(*(FadeIn(q.stdin.foo) for q in p), lag_ratio=0.2))
        self.play(AnimationGroup(*(q.finish() for q in p[:3]), lag_ratio=0.8))
        self.play(AnimationGroup(*(q.finish() for q in p[3:]), lag_ratio=0.2))
        p.add_dots(NUM_DOTS),
        _, (pre, banana, post) = p.add_programs_around(
            'print("banana")', "banana", NUM_AROUND, NUM_AROUND, fade=False
        )
        self.add(p)  # To display the newly added programs

        self.play(
            self.camera.frame.animate.align_to(banana.get_bottom() + 0.1 * DOWN, DOWN),
            run_time=3,
        )
        self.play(
            AnimationGroup(*(q.finish() for q in pre[-NUM_AROUND:]), lag_ratio=0.2)
        )

        self.play(banana.show_output())
        checker = make_checking_code().move_to(self.camera.frame).shift(4.5 * RIGHT)
        self.play(FadeIn(checker, target_position=banana.get_right(), scale=0))
        self.wait(5)
        self.play(FadeOut(checker))
        self.play(banana.show_verdict())
        for q in post:
            q.finish()

        # That’s the main idea. There are just a few small problems with this approach: the most important one is that at some point we encounter algorithms with infinite loops that do not terminate, like this one:

        p.add_dots(NUM_DOTS)
        _, (pre, infinite, post) = p.add_programs_around(
            INFINITE_PROGRAM, "", NUM_AROUND, 0, fade=False
        )
        self.add(p)
        for q in pre:
            q.finish()
        self.play(
            self.camera.frame.animate.align_to(
                infinite.get_bottom() + 0.1 * DOWN, DOWN
            ),
            run_time=3,
        )
        self.wait(2)
        self.play(infinite.show_output())
        self.wait(2)

        waiting = rotating_wheel().next_to(infinite.group, RIGHT)

        infinite.add(waiting)
        self.play(FadeIn(waiting))
        """ TODO mozna nekam dodat checkovaci algoritmus
        try a,b = output
        if a*b == n: tick
        else krizek
        nebo tak neco
        """

        self.wait(3, frozen_frame=False)
        self.play(
            FadeOut(p[:-1]),
            infinite.animate.align_to(self.camera.frame.get_top() + 0.1 * DOWN, UP),
        )
        self.play(FadeOut(waiting), FadeOut(infinite.stdout_obj))
        self.play(
            infinite.dumb_down(),
            self.camera.frame.animate.align_to(infinite.stdin.get_top() + 0.5 * UP, UP),
        )
        infinite.arrange()

        # The naive sequential simulation would get stuck at these algorithms forever [kolečko se na jednom algoritmu furt točí], so we’ll be a bit smarter and do something similar to the diagonalization trick you may know from mathematics.
        self.wait(2)


class ProgramsWithStepping(MovingCameraScene):
    def construct(self):
        default()
        # We will maintain a list of simulated algorithms. At the beginning, this list will be empty and we will proceed in steps. In the k-th iterationstep, we first add the k-th lexicographically smallest algorithm to this list and then simulate one step of each algorithm in the list. After we are done with all the algorithms in our list, we go to the next iteration, add the next algorithm, then simulate one step of each algorithm in the list, and so on.

        p = ProgramInvocationList(STDIN, STDOUT, 6.5 * LEFT)
        p.add_dummy(fade=False)
        self.add(p)
        self.camera.frame.align_to(p[0].stdin.get_top() + 0.5 * UP, UP)
        self.wait(1)
        self.play(FadeIn(p.arrow))
        for i in range(10):
            self.play(AnimationGroup(*p.step(), lag_ratio=0.5))

        # Of course, whenever some simulation of an algorithm finishes, either because the program returned some answer, or, more likely, it simply crashed, we check whether the output of the algorithm is, by chance, two numbers whose product is our input number.
        prog = p[p.ptr]
        arrow, stdout, tick = p.step(True)
        prog.group[-1].save_state().fade(1)
        checker = (
            make_checking_code()
            .align_to(self.camera.frame, RIGHT + DOWN)
            .shift(SMALL_BUFF * (LEFT + UP))
        )
        self.play(arrow, stdout)
        self.play(FadeIn(checker))
        self.wait(3)
        self.play(FadeOut(checker))
        prog.group[-1].restore()
        self.play(tick)

        for i in range(10):
            self.play(AnimationGroup(*p.step(), lag_ratio=0.5))

        prog = p[p.ptr]
        prog.stdout = STDOUT
        prog.ok = True
        arrow, stdout, tick = p.step(True)
        prog.group[-1].save_state().fade(1)
        self.play(arrow, stdout)
        self.play(FadeIn(checker))
        self.wait(3)
        self.play(FadeOut(checker))
        prog.group[-1].restore()
        self.play(tick)

        output = prog.stdout_obj[1]
        tick = prog.group[-1]
        prog.group.remove(tick)
        prog.stdout_obj.remove(output)
        win_group = (
            VGroup(output.copy(), tick.copy())
            .move_to(self.camera.frame)
            .scale_to_fit_width(self.camera.frame.width())
            .scale(0.2)
        )
        self.play(
            FadeOut(p),
            FadeOut(p.arrow),
            output.animate.become(win_group[0]),
            tick.animate.become(win_group[1]),
        )

        # In the unlikely case the finished program actually returned a correct solution, we print it to the output and terminate the whole search procedure. Fortunately, this final checking can be done very quickly and this is by the way the only place where we actually use that our problem is factoring and not something else.
        # [zase pseudokód s if a*b == n → ✓, ten se pak zvětší a trojúhelník zmizí a highlightne se řádka “print(a, b); return”]
        # [A NEBO: tick vedle algoritmu co se zvetsi na celou obrazovku]

        self.wait(5)


class ExplanationBeginning(Scene):
    def construct(self):
        default()

        title_tex = Tex("Universal search", font_size=3 * DEFAULT_FONT_SIZE).to_edge(UP)
        self.play(FadeIn(title_tex))
        self.wait()

        levin_img = ImageMobject("img/levin.jpg").scale_to_fit_width(3)
        name_txt = Tex("Leonid Levin").scale(0.7).next_to(levin_img, DOWN)
        levin_group = (
            Group(levin_img, name_txt).arrange(DOWN).to_edge(RIGHT).shift(0.3 * DOWN)
        )

        self.play(FadeIn(levin_group))
        self.wait()

        prop1_tex = Tex(prop1_str)
        prop2_tex = Tex(prop2_str)
        props = (
            Group(prop1_tex, prop2_tex)
            .arrange_in_grid(
                cols=1,
                cell_alignment=LEFT,
            )
            .to_edge(LEFT)
        )

        self.play(FadeIn(props))
        self.wait()
        self.play(FadeOut(props), FadeOut(levin_group))
        self.wait()

        shft = 1 * DOWN
        your_algo_img = you_image().scale_to_fit_height(3.5)
        fn = Tex(r"$f(n)$")
        your_algo = (
            Group(your_algo_img, fn)
            .arrange(DOWN)
            .align_to(Dot().to_edge(LEFT), RIGHT)
            .shift(shft)
        )
        self.play(your_algo.animate.move_to(3 * LEFT).shift(shft))
        self.wait()

        our_algo_img = our_code_with_badge().scale_to_fit_height(3)
        # TODO fix tečku
        fn2 = Tex(r"{{$\mathcal{O}\big( f(n$}}{{)}}{{$ \big)$}}")
        our_algo = (
            Group(our_algo_img, fn2)
            .arrange(DOWN)
            .align_to(Dot().to_edge(RIGHT), LEFT)
            .align_to(your_algo, DOWN)
        )
        self.play(our_algo.animate.move_to(3 * RIGHT).align_to(your_algo, DOWN))

        fn2_new = Tex(r"{{$\mathcal{O}\big( f(n$}}{{$)^2$}}{{$ \big)$}}").move_to(
            fn2.get_center()
        )  # TODO fix tečku
        fn2.save_state()
        self.play(Transform(fn2, fn2_new))
        self.wait()
        self.play(fn2.animate.restore())
        self.wait()

        self.wait(3)


class BazillionScroll(MovingCameraScene):
    def construct(self):
        default()
        # So, let’s say that you give me some algorithm that needs f(n) time to factor numbers of size n. To have a concrete example in mind, we can think of the naive algorithm that simply tries to divide the input number by 2,3,4 and so on, until it succeeds.

        # The most important observation is that our universal search will at some point start simulating this algorithm. For example, we begin to simulate this code in iteration roughly 10^140. I will call this number L from now on. L is ridiculously huge, but what’s absolutely essential is that it is a constant which does not depend on the length of the input number we want to factor.
        p = ProgramInvocationList(STDIN, STDOUT, 6.5 * LEFT)
        p.arrow.fade(1)

        p.add_programs_around("a", "", 0, NUM_AROUND, fade=False)
        self.camera.frame.align_to(p.get_top() + 0.1 * UP, UP)
        p.add_dots(NUM_DOTS)
        _, (_, bazillion, _) = p.add_programs_around(
            FACTORING_EXAMPLE_PROGRAM, "", NUM_AROUND, 0, fade=False
        )

        g = VGroup()
        for q in p:
            if q.text == "...":
                continue
            num = program_to_number(q.text) + 1
            tex = Tex(
                "\\hsize=7cm{}\\rightskip=0pt plus 1fill{} " + allow_breaks(str(num))
            )
            if num > 1e10:
                tex.scale_to_fit_width(6)
            g.add(tex.next_to(q).align_to(self.camera.frame, RIGHT).shift(0.5 * LEFT))
        self.play(FadeIn(p), FadeIn(g))
        self.play(
            self.camera.frame.animate.align_to(
                bazillion.get_bottom() + 0.1 * DOWN, DOWN
            ),
            run_time=3,
        )

        self.wait(1)


class TimeComplexityAnalysis(MovingCameraScene):
    def construct(self):
        default()
        p = ProgramInvocationList(STDIN, STDOUT, 6.5 * LEFT + 3.7 * UP)
        p.arrow.fade(1)
        L = 5
        time = 10
        ZOOM = 4
        run_time1 = 1
        run_time2 = 1
        if not DRAFT:
            L = 20
            time = 40
            ZOOM = 8
            run_time1 = 10
            run_time2 = 10
        total = L + time - 1
        steps_till_appearance = (L + 1) * L // 2
        steps_till_finished = (total + 1) * (total) // 2 + total - L
        anims = [anim for _ in range(steps_till_appearance) for anim in p.step()]
        zoomed_out = self.camera.frame.copy().scale(
            ZOOM, about_point=self.camera.frame.get_corner(UP + LEFT)
        )
        zoomed_out.shift(LEFT * zoomed_out.width * 0.1 + UP * zoomed_out.height * 0.1)
        self.play(
            AnimationGroup(
                *anims, lag_ratio=0.5, rate_func=rate_functions.ease_in_out_quad
            ),
            self.camera.frame.animate.become(zoomed_out),
            run_time=run_time1,
        )
        our_prog = p[L - 1]

        def mkbrace(*args, **kwargs):
            kwargs["stroke_width"] = kwargs.get("stroke_width", 2 * ZOOM)
            kwargs["font_size"] = kwargs.get("font_size", 48 * ZOOM)
            kwargs["buff"] = kwargs.get("buff", 0.15 * ZOOM)
            return BraceLabel(*args, **kwargs).set_color(kwargs["color"])

        color_l = RED
        color_fn = BLUE

        l_label = mkbrace(p, "L", LEFT, color=color_l)
        self.play(FadeIn(l_label))
        anims = [
            anim
            for _ in range(steps_till_appearance, steps_till_finished)
            for anim in p.step()
        ]
        anim_last = p.step()
        dist = our_prog.group[3].get_center() - our_prog.group[2].get_center()
        first_wheel = our_prog.group[2]
        last_wheel = our_prog.group[-1]

        fn_label_horiz = mkbrace(
            Group(Point(first_wheel.get_bottom()), Point(last_wheel.get_bottom())),
            "f(n)",
            DOWN,
            buff=0.02 * ZOOM,
            z_index=100,
            color=color_fn,
        )
        fn_tex = fn_label_horiz[1]
        fn_tex.set_z_index(100)
        behind = BackgroundRectangle(
            fn_tex, z_index=99, buff=SMALL_BUFF * ZOOM, corner_radius=0.2 * ZOOM
        )

        self.play(FadeIn(fn_label_horiz), FadeIn(behind))
        self.play(
            AnimationGroup(
                *anims, lag_ratio=0.5, rate_func=rate_functions.ease_in_out_quart
            ),
            run_time=run_time2,
        )
        self.play(*anim_last)
        p.ptr += 1
        our_prog.stdout = STDOUT
        our_prog.ok = True
        self.play(*p.step(finish=True))

        output = our_prog.stdout_obj[1]
        tick = our_prog.group[-1]
        our_prog.group.remove(tick)
        our_prog.stdout_obj.remove(output)
        win_group = (
            VGroup(output.copy(), tick.copy())
            .move_to(self.camera.frame)
            .scale_to_fit_width(self.camera.frame.width)
            .scale(0.2)
        )
        self.play(
            FadeOut(our_prog.stdout_obj),
            output.animate.become(win_group[0]),
            tick.animate.become(win_group[1]),
        )
        self.play(FadeOut(output), FadeOut(tick))
        triangle = Polygon(
            p[0].group[2].get_center(),
            p[-1].group[2].get_center(),
            p[0].group[-1].get_center() + dist,
            color=GREEN,
            stroke_width=4 * ZOOM,
        )
        self.play(FadeIn(triangle))
        jag = p.return_for_jagging(L - 1)
        self.play(*map(FadeOut, jag))
        self.wait(2)
        self.play(*map(FadeIn, jag))
        self.wait(2)
        # arrow_down = arrow.copy()
        # arrow_down.generate_target()
        # arrow_down.target.rotate(
        #    -90 * DEGREES).move_to(our_prog.group[2]).align_to(our_prog.group[2].get_center(), UP)
        # self.play(MoveToTarget(arrow_down))
        fn_label_horiz_copy = fn_label_horiz.copy()

        vg = VGroup(p[L:])
        fn_label = mkbrace(vg, "f(n)", LEFT, color=color_fn)
        self.play(fn_label_horiz_copy.animate.become(fn_label))
        fn_label = fn_label_horiz_copy
        triangle_top = triangle.get_corner(UP + LEFT)
        triangle_bot = triangle.get_corner(DOWN + LEFT)
        alpha = L / (L + time)
        triangle_vmid = (1 - alpha) * triangle_top + alpha * triangle_bot
        l_relabel = mkbrace(
            Group(Line(triangle_top, triangle_vmid)), "L", LEFT, color=color_l
        )
        fn_relabel = mkbrace(
            Group(Line(triangle_vmid, triangle_bot)), "f(n)", LEFT, color=color_fn
        )
        self.play(
            fn_label.animate.become(fn_relabel),
            l_label.animate.become(l_relabel),
            FadeOut(p),
            FadeOut(fn_label_horiz),
            FadeOut(behind),
            triangle.animate.set_fill(GREEN, 1),
        )

        triangle_left = triangle.get_corner(UP + LEFT)
        triangle_right = triangle.get_corner(UP + RIGHT)
        triangle_hmid = (1 - alpha) * triangle_left + alpha * triangle_right
        l_rehor = mkbrace(
            Group(Line(triangle_left, triangle_hmid)), "L", UP, color=color_l
        )
        fn_rehor = mkbrace(
            Group(Line(triangle_hmid, triangle_right)), "f(n)", UP, color=color_fn
        )
        self.play(
            fn_label.copy().animate.become(fn_rehor),
            l_label.copy().animate.become(l_rehor),
        )

        self.wait(5)

        # Ok, so what happens after the Lth iteration at which we start simulating our algorithm on the input? Well, since our algorithm finishes after f(n) steps on inputs with n digits, [needs f(n) steps] and in one iteration we simulate just one step of every algorithm in our growing list, it will take f(n) additional iterations before the simulation of this factoring algorithm finishes. When it finishes, it factors the numbers correctly, and the universal search terminates. Of course, maybe it terminates even earlier because of some other factoring algorithm that has already finished.

        # So what is the total number of steps we need to make? Well, look at this triangle diagram that shows how many steps were simulated in total. Of course, some of the simulated algorithms may have finished much earlier [ zubatice], but in the worst case, the number of steps of the universal search is proportional to the number of dots in this picture. Since it took f(n) steps before we finished simulating our algorithm, we started the simulation of another f(n) algorithms in the meantime [čára f(n) se orotuje]. So, the area of this triangle is roughly ½ * (L+f(n))^2. Remember, L is just a constant, so this is simply O(f(n)^2) steps.

        # We also need to account for the time we spent by checking whether the outputs of the finished algorithms are correct. Fortunately, if we use the fastest known algorithms for multiplication [*Schonhage 1979] instead of the standard algorithm, the time we spend checking is negligible.
        # [znova se zjeví pseudokód pro checkování, nějaký zvýraznění multiplikace v něm]


class TimeComplexityAfterthoughts(MovingCameraScene):
    def construct(self):
        default()
        p = ProgramInvocationList(STDIN, STDOUT, 13 * LEFT + 7 * UP)
        sc = 2
        self.camera.frame.scale(sc)
        p.arrow.fade(1)
        to_hide = []
        for i in range(5, -1, -1):
            p.add_dummy(fade=False)
            for k in range(1 << i):
                p[-1].step(fade=False)
            num_hide = (1 << i) - (i + 1)
            if num_hide <= 0:
                continue
            to_hide += list(p[-1].group[-num_hide:])
        for cog in to_hide:
            cog.save_state()
            cog.fade(1)

<<<<<<< HEAD
        
        og_tex = Tex(r"{{Original complexity: }}{{$(L + f(n))^2 $}}{{$=$}}{{$\mathcal{O}(f(n)^2). $}}")
        new_tex = Tex(r"{{New complexity: }}{{$2^L \cdot f(n) $}}{{$=$}}{{$\mathcal{O}(f(n)). $}}")
        Group(*og_tex, *new_tex).scale(sc).arrange_in_grid(
            rows = 2,
            buff = MED_SMALL_BUFF * 2
        ).move_to(
            1*DOWN
=======
        og_tex = Tex(
            r"{{Original complexity: }}{{$(L + f(n))^2 $}}{{$=$}}{{$O(f(n)^2). $}}"
>>>>>>> 548bcaf7
        )
        new_tex = Tex(
            r"{{New complexity: }}{{$2^L \cdot f(n) $}}{{$=$}}{{$O(f(n)). $}}"
        )
        Group(*og_tex, *new_tex).scale(sc).arrange_in_grid(
            rows=2, buff=MED_SMALL_BUFF * 2
        ).move_to(3 * DOWN)
        new_tex.shift(0.3 * DOWN)

        self.add(p, og_tex)
        self.wait()

        self.play(
            *(cog.animate.restore() for cog in to_hide),
        )
        self.wait()
        self.play(
            FadeIn(new_tex[0:2]),
        )
        self.wait()
        bigo_tex = Tex(r"$\mathcal{O}$").scale(10).next_to(new_tex, DOWN, buff = 0.7)
        self.play(
<<<<<<< HEAD
            FadeIn(bigo_tex)
        )
        self.wait()
        self.play(
            FadeIn(new_tex[2]),
            FadeIn(new_tex[3][1:]),
            Transform(bigo_tex, new_tex[3][0]),
        )
        
        
        #self.play(*(FadeOut(cog) for cog in to_hide))
=======
            FadeIn(new_tex[2:]),
        )

        # self.play(*(FadeOut(cog) for cog in to_hide))
>>>>>>> 548bcaf7
        self.wait(5)


class Part1Rest(Scene):
    def construct(self):
        default()
        # And that’s basically the whole algorithm. In the actual code we shared with you, we simulated Brainfuck programs instead of Python programs because it was suggested to us by a higher authority [konverzace s ChatGPT], but in this explanation, let’s stick with Python.

        gpt_img = ImageMobject("img/chatgpt.png").scale_to_fit_height(8)
        self.play(FadeIn(gpt_img))
        self.wait()
        self.play(FadeOut(gpt_img))
        self.wait()

        return

        # This algorithm was discovered by Leonid Levin in the early 1970’s and now it is known as the universal search, so I will use this name from now on.  [Levin s thug life glasses?] I hope that now you can intuitively see how it can happen that we have no idea what the time complexity of the universal search is and also why it is so slow that it struggles to factor the number 4. [Zopakovat ty dva body]

        levin_img = ImageMobject("img/levin.jpg").scale_to_fit_width(3)
        levin_tex = Tex("Leonid Levin")
        levin_group = Group(levin_img, levin_tex).to_corner(DR)

        # But the only thing I promised was that universal search is asymptotically optimal. In other words, I promised that whenever there is some factoring algorithm with time complexity f(n), then the universal search has time complexity O(f(n)), in other words, it is slower at most by a constant factor.

        # For simplicity, I explained a version of the universal search that has a weaker property: whenever there is a factoring algorithm with time complexity f(n), our universal search has time complexity O(f(n)^2 + f(n)*n^2). I will now explain this complexity and then I will tell you how to improve the algorithm to achieve the promised O(f(n)).

        # So, let us fix some valid factoring algorithm that needs f(n) time to factor numbers of size n. To have a concrete example in mind, you can think of the naive algorithm that simply tries to divide the input number by 2,3,4 and so on, until it succeeds.

        # The most important observation is that our universal search will at some point start simulating this algorithm. For example, this code has roughly 1000 letters, so if we are using the ASCII encoding with 128 different letters, it will take only roughly 128^1000 iterations of universal search until we start simulating this algorithm. This number, that I will call L from now on, is ridiculously huge, but what’s absolutely essential is that it is constant and clearly does not depend on the length of the input number we want to factor. [možná input číslo a nad tím svorka n]

        # Ok, so what happens after the Lth iteration at which we start simulating our algorithm on the input? Well, since our algorithm finishes after f(n) steps on inputs with n digits, [needs f(n) steps] and in one iteration we simulate just one step of every algorithm in our growing list, it will take f(n) additional iterations before the simulation of this factoring algorithm finishes. When it finishes, it factors the numbers correctly, and the universal search terminates. [Možná točící se gears, píše checking, tři tečky pak řekne correct!] Of course, maybe it terminates even earlier because of some other factoring algorithm that has already finished.

        # So what is the total number of steps we need to make? Well, look at this triangle diagram that shows how many steps were simulated. In the worst case, the number of steps of the universal search is proportional to the number of dots in this picture. Since it took f(n) steps before we finished simulating our algorithm, we started the simulation of another f(n) algorithms in the meantime. So, the area of this triangle is roughly ½ * (L+f(n))^2. Remember, L is just a constant, so this is simply O(f(n)^2) steps.

        # But we also need to account for the time we spent by checking whether the outputs of the finished algorithms are correct. Remember, to make this check, we need to multiply two long numbers and that takes up to n^2 steps if we do it with the basic multiplication algorithm, so we also need to add the term f(n) * n^2 to the final asymptotic complexity.

        # So this is the analysis of the version of universal search I explained. But how do we improve this complexity to O(f(n)) as I promised? Well, we can do that by tweaking the algorithm a bit: instead of simulating exactly one step of every algorithm in each iteration, we allocate different numbers of steps for different algorithms that will grow as an exponential series. So we run one step in the newest algorithm, then 2 steps in the one before that, then 4 steps and so on. The complexity of such improved universal search becomes O(f(n) + n^2). We still need this additional quadratic term because we simply have to check whether the output is correct by multiplying two long numbers.

        # However, we can get rid of the quadratic term by using a faster algorithm for multiplication. Multiplication algorithms is a complex and fascinating topic, but long story short, in the classical models of computing, there is a way to multiply two long numbers in linear time. If we use that linear time algorithm, n^2 is replaced by n, which is at most f(n), so we finally get the complexity O(f(n)). Nice!
        # [<3000BC unknown  Standard n^2
        # 1962 Karatsuba divide&conquer n^1.58
        # 1963 Toom divide&conquer n^1+o(1)
        # 1966 Schönhage&Strassen FFT n polylog(n)
        # 1979 Schönhage FFT + tricks n (word RAM)
        # 2019 Harvey&van Der Hoeven dark magic nlog(n) (bit operations)
        # ]

        mult_algs_texts = [
            ["When", "Who", "Technique", "Complexity"],
            ["$<$3000BC", "unknown", "straightforward", r"$O(n^2)$"],
            ["1962", "Karatsuba", "divide \& conquer", r"$O(n^{1.58})$"],
            ["1963", "Toom", "divide \& conquer", r"$O(n^{1.01})$"],
            ["1966", "Schönhage \& Strassen", "FFT", r"$n \cdot \text{polylog}(n)$"],
            ["1979", "Schönhage", "FFT + tricks", r"$O(n)$ {\tiny (word RAM)}"],
            [
                "2019",
                "Harvey \& van Der Hoeven",
                "dark magic",
                r"$O(n\text{log}(n))$ {\tiny (bit operations)}",
            ],
        ]

        mult_algs_group = (
            Group(*[Tex(str).scale(0.5) for line in mult_algs_texts for str in line])
            .arrange_in_grid(cols=4)
            .to_corner(DR)
        )

        self.play(FadeIn(mult_algs_group))
        self.wait()

        self.play(
            Circumscribe(mult_algs_group[4 * 5 : 4 * 6], color=RED),
        )
        self.wait()

        # I hope you can see that the universal search is a pretty general algorithm. For example, let’s say we want to solve another classical problem: sorting. Then we can simply change a few lines of code in the universal search: we now check whether the output of a simulated algorithm is the same set of numbers as those we received on input, but in the sorted order. [assume uniqueness]  And now we have an asymptotically optimal algorithm for sorting! Of course, as in the case of factoring, though asymptotically optimal, this sorting algorithm is entirely useless.<|MERGE_RESOLUTION|>--- conflicted
+++ resolved
@@ -910,7 +910,6 @@
             cog.save_state()
             cog.fade(1)
 
-<<<<<<< HEAD
         
         og_tex = Tex(r"{{Original complexity: }}{{$(L + f(n))^2 $}}{{$=$}}{{$\mathcal{O}(f(n)^2). $}}")
         new_tex = Tex(r"{{New complexity: }}{{$2^L \cdot f(n) $}}{{$=$}}{{$\mathcal{O}(f(n)). $}}")
@@ -919,17 +918,7 @@
             buff = MED_SMALL_BUFF * 2
         ).move_to(
             1*DOWN
-=======
-        og_tex = Tex(
-            r"{{Original complexity: }}{{$(L + f(n))^2 $}}{{$=$}}{{$O(f(n)^2). $}}"
->>>>>>> 548bcaf7
-        )
-        new_tex = Tex(
-            r"{{New complexity: }}{{$2^L \cdot f(n) $}}{{$=$}}{{$O(f(n)). $}}"
-        )
-        Group(*og_tex, *new_tex).scale(sc).arrange_in_grid(
-            rows=2, buff=MED_SMALL_BUFF * 2
-        ).move_to(3 * DOWN)
+        )
         new_tex.shift(0.3 * DOWN)
 
         self.add(p, og_tex)
@@ -945,7 +934,6 @@
         self.wait()
         bigo_tex = Tex(r"$\mathcal{O}$").scale(10).next_to(new_tex, DOWN, buff = 0.7)
         self.play(
-<<<<<<< HEAD
             FadeIn(bigo_tex)
         )
         self.wait()
@@ -957,12 +945,6 @@
         
         
         #self.play(*(FadeOut(cog) for cog in to_hide))
-=======
-            FadeIn(new_tex[2:]),
-        )
-
-        # self.play(*(FadeOut(cog) for cog in to_hide))
->>>>>>> 548bcaf7
         self.wait(5)
 
 
